"""
Configuration file for the Sphinx documentation builder.

This file only contains a selection of the most common options. For a full
list see the documentation:
https://www.sphinx-doc.org/en/master/usage/configuration.html
"""

# -- Path setup --------------------------------------------------------------

import sys

# If extensions (or modules to document with autodoc) are in another directory,
# add these directories to sys.path here. If the directory is relative to the
# documentation root, use resolve() to make it absolute, like shown here.
#
from pathlib import Path

import imap_processing

sys.path.insert(0, Path("../../imap_processing").resolve())

# -- Project information -----------------------------------------------------

project = "imap_processing"
copyright = "2023, Regents of the University of Colorado"
author = "IMAP Science Operations Center"

# The full version, including alpha/beta/rc tags
release = imap_processing.__version__


# -- General configuration ---------------------------------------------------

# Add any Sphinx extension module names here, as strings. They can be
# extensions coming with Sphinx (named 'sphinx.ext.*') or your custom
# ones.
extensions = [
    "sphinx.ext.autodoc",
    "sphinx.ext.autosectionlabel",
    "sphinx.ext.autosummary",
    "sphinx.ext.intersphinx",  # Link to other projects' documentation
    "sphinx.ext.githubpages",  # Helpful for publishing to gh-pages
    "sphinx.ext.napoleon",
<<<<<<< HEAD
    "sphinxcontrib.openapi",
    "myst_parser",
=======
    "sphinx.ext.autosectionlabel",
>>>>>>> fbce2f1a
    "numpydoc",
]

# Add any paths that contain templates here, relative to this directory.
templates_path = ["_templates"]

# List of patterns, relative to source directory, that match files and
# directories to ignore when looking for source files.
# This pattern also affects html_static_path and html_extra_path.
exclude_patterns = []


# -- Options for HTML output -------------------------------------------------

# The theme to use for HTML and HTML Help pages.  See the documentation for
# a list of builtin themes.
#
html_theme = "pydata_sphinx_theme"

html_logo = "_static/imap-mark-hor-multicolor-dark.png"

html_theme_options = {
    "navigation_with_keys": True,
    "github_url": "https://github.com/IMAP-Science-Operations-Center/imap_processing",
}

# Add any paths that contain custom static files (such as style sheets) here,
# relative to this directory. They are copied after the builtin static files,
# so a file named "default.css" will overwrite the builtin "default.css".
html_static_path = ["_static"]

# Autosummary
autosummary_generate = True
# Do not generate separate pages for class methods
numpydoc_show_class_members = False

intersphinx_mapping = {
    "numpy": ("https://numpy.org/doc/stable/", None),
    "pandas": ("https://pandas.pydata.org/pandas-docs/stable/", None),
    "pytest": ("https://pytest.org/en/stable/", None),
    "python": ("https://docs.python.org/3/", None),
    "xarray": ("https://docs.xarray.dev/en/stable/", None),
}

# Reference targets not found
nitpicky = True

# Some inherited method targets aren't found through intersphinx
nitpick_ignore_regex = [
    (r"py:.*", r".*APID\..*"),
    (r"py:.*", r".*IntEnum.*"),
    (r"py:.*", r".*space_packet_parser.*"),
    (r"py:.*", r".*CoDICECompression.*"),
]

# Ignore the inherited members from the <instrument>APID IntEnum class
numpydoc_show_inherited_class_members = {
    "imap_processing.hit.l0.hit_l1a_decom.HitAPID": False,
    "imap_processing.codice.utils.CODICEAPID": False,
}

# Suppress specific warnings
suppress_warnings = [
    "autosectionlabel.*"
]  # Duplicate label use (e.g. imap_processing.codice.codice_l0)<|MERGE_RESOLUTION|>--- conflicted
+++ resolved
@@ -42,12 +42,7 @@
     "sphinx.ext.intersphinx",  # Link to other projects' documentation
     "sphinx.ext.githubpages",  # Helpful for publishing to gh-pages
     "sphinx.ext.napoleon",
-<<<<<<< HEAD
     "sphinxcontrib.openapi",
-    "myst_parser",
-=======
-    "sphinx.ext.autosectionlabel",
->>>>>>> fbce2f1a
     "numpydoc",
 ]
 
